--- conflicted
+++ resolved
@@ -72,23 +72,15 @@
         target_weights = target_weights.to(preds.device)
         data_weights = data_weights.to(preds.device)
 
-<<<<<<< HEAD
         if not args.aleatoric:
             if args.dataset_type == 'multiclass':
                 targets = targets.long()
-                loss = torch.cat([loss_func(preds[:, target_index, :], targets[:, target_index]).unsqueeze(1) for target_index in range(preds.size(1))], dim=1) * class_weights * mask
+                loss = torch.cat([loss_func(preds[:, target_index, :], targets[:, target_index]).unsqueeze(1) for target_index in range(preds.size(1))], dim=1) * target_weights * data_weights * mask
             else:
-                loss = loss_func(preds, targets) * class_weights * mask
+                loss = loss_func(preds, targets) * target_weights * data_weights * mask
         else:
-            loss = loss_func(targets, preds, logvars) * class_weights * mask
+            loss = loss_func(targets, preds, logvars) * target_weights * data_weights * mask
 
-=======
-        if args.dataset_type == 'multiclass':
-            targets = targets.long()
-            loss = torch.cat([loss_func(preds[:, target_index, :], targets[:, target_index]).unsqueeze(1) for target_index in range(preds.size(1))], dim=1) * target_weights * data_weights * mask
-        else:
-            loss = loss_func(preds, targets) * target_weights * data_weights * mask
->>>>>>> eaa06b33
         loss = loss.sum() / mask.sum()
 
         loss_sum += loss.item()
