--- conflicted
+++ resolved
@@ -70,12 +70,8 @@
         self.row = row
         self.features = features
         self.features_generator = features_generator
-<<<<<<< HEAD
         self.atom_descriptors = atom_descriptors
         self.atom_features = atom_features
-        self._mol = 'None'  # Initialize with 'None' to distinguish between None returned by invalid molecule
-=======
->>>>>>> 26adf1fb
 
         # Generate additional features if given a generator
         if self.features_generator is not None:
@@ -189,13 +185,8 @@
                 if d.smiles in SMILES_TO_GRAPH:
                     mol_graph = SMILES_TO_GRAPH[d.smiles]
                 else:
-<<<<<<< HEAD
                     mol_graph = MolGraph(d.mol, d.atom_features)
-                    if cache:
-=======
-                    mol_graph = MolGraph(d.mol)
                     if cache_graph():
->>>>>>> 26adf1fb
                         SMILES_TO_GRAPH[d.smiles] = mol_graph
                 mol_graphs.append(mol_graph)
 
@@ -250,7 +241,6 @@
         """
         return len(self._data[0].features) if len(self._data) > 0 and self._data[0].features is not None else None
 
-<<<<<<< HEAD
     def atom_descriptors_size(self) -> int:
         """
         Returns the size of custom additional atom descriptors vector associated with the molecules.
@@ -269,18 +259,6 @@
         return len(self._data[0].atom_features[0]) \
             if len(self._data) > 0 and self._data[0].atom_features is not None else None
 
-    def shuffle(self, seed: int = None) -> None:
-        """
-        Shuffles the dataset.
-
-        :param seed: Optional random seed.
-        """
-        if seed is not None:
-            self._random.seed(seed)
-        self._random.shuffle(self._data)
-    
-=======
->>>>>>> master
     def normalize_features(self, scaler: StandardScaler = None, replace_nan_token: int = 0) -> StandardScaler:
         """
         Normalizes the features of the dataset using a :class:`~chemprop.data.StandardScaler`.
