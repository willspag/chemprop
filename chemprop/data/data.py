from collections import OrderedDict
from functools import partial
from random import Random
from typing import Callable, Dict, Iterator, List, Optional, Union

import numpy as np
from torch.utils.data import DataLoader, Dataset, Sampler
from rdkit import Chem

from .scaler import StandardScaler
from chemprop.features import get_features_generator
from chemprop.features import BatchMolGraph, MolGraph


# Cache of graph featurizations
SMILES_TO_GRAPH: Dict[str, MolGraph] = {}


class MoleculeDatapoint:
    """A :class:`MoleculeDatapoint` contains a single molecule and its associated features and targets."""

    def __init__(self,
                 smiles: str,
                 targets: List[Optional[float]] = None,
                 raw_lineage: List[int] = None,
                 row: OrderedDict = None,
                 features: np.ndarray = None,
                 features_generator: List[str] = None):
        """
        :param smiles: The SMILES string for the molecule.
        :param targets: A list of targets for the molecule (contains None for unknown target values).
        :param raw_lineage: The raw NCBI taxonomy IDs of the lineage of the organism the molecule was tested in.
        :param row: The raw CSV row containing the information for this molecule.
        :param features: A numpy array containing additional features (e.g., Morgan fingerprint).
        :param features_generator: A list of features generators to use.
        """
        if features is not None and features_generator is not None:
            raise ValueError('Cannot provide both loaded features and a features generator.')

        self.smiles = smiles
        self.targets = targets
        self.raw_lineage = raw_lineage
        self.lineage = None
        self.row = row
        self.features = features
        self.features_generator = features_generator
        self._mol = 'None'  # Initialize with 'None' to distinguish between None returned by invalid molecule

        # Generate additional features if given a generator
        if self.features_generator is not None:
            self.features = []

            for fg in self.features_generator:
                features_generator = get_features_generator(fg)
                if self.mol is not None and self.mol.GetNumHeavyAtoms() > 0:
                    self.features.extend(features_generator(self.mol))

            self.features = np.array(self.features)

        # Fix nans in features
        if self.features is not None:
            replace_token = 0
            self.features = np.where(np.isnan(self.features), replace_token, self.features)

        # Save a copy of the raw features and targets to enable different scaling later on
        self.raw_features, self.raw_targets = features, targets

    @property
    def mol(self) -> Chem.Mol:
        """Gets the corresponding RDKit molecule for this molecule's SMILES (with lazy loading)."""
        if self._mol == 'None':
            self._mol = Chem.MolFromSmiles(self.smiles)

        return self._mol

    def set_features(self, features: np.ndarray) -> None:
        """
        Sets the features of the molecule.

        :param features: A 1D numpy array of features for the molecule.
        """
        self.features = features

    def num_tasks(self) -> int:
        """
        Returns the number of prediction tasks.

        :return: The number of tasks.
        """
        return len(self.targets)

    def set_targets(self, targets: List[Optional[float]]):
        """
        Sets the targets of a molecule.

        :param targets: A list of floats containing the targets.
        """
        self.targets = targets

<<<<<<< HEAD
    def permute_targets(self, permutation: List[int]) -> None:
        """
        Permutes the targets.

        :param permutation: A permutation.
        """
        self.targets = [self.targets[i] for i in permutation]

    def replace_target_nones(self, token: float) -> None:
        """
        Replaces the Nones in the targets with the provided token.

        :param token: The token to use in place of None in the targets.
        """
        self.targets = [target if target is not None else token for target in self.targets]

    def set_lineage(self, taxon_to_index: Dict[int, int]) -> None:
        """
        Sets the lineage indices using a map from raw taxonomy ID to the indices used for embedding the taxonomy.

        :param taxon_to_index: A dictionary mapping raw taxonomy IDs to embedding indices.
        """
        self.lineage = [taxon_to_index[taxon] for taxon in self.raw_lineage]
=======
    def reset_features_and_targets(self) -> None:
        """Resets the features and targets to their raw values."""
        self.features, self.targets = self.raw_features, self.raw_targets
>>>>>>> 4c8f5e7a


class MoleculeDataset(Dataset):
    r"""A :class:`MoleculeDataset` contains a list of :class:`MoleculeDatapoint`\ s with access to their attributes."""

    def __init__(self, data: List[MoleculeDatapoint]):
        r"""
        :param data: A list of :class:`MoleculeDatapoint`\ s.
        """
        self._data = data
        self._scaler = None
        self._batch_graph = None
        self._random = Random()

    def smiles(self) -> List[str]:
        """
        Returns a list containing the SMILES associated with each molecule.

        :return: A list of SMILES strings.
        """
        return [d.smiles for d in self._data]

    def mols(self) -> List[Chem.Mol]:
        """
        Returns the RDKit molecules associated with each molecule.

        :return: A list of RDKit molecules.
        """
        return [d.mol for d in self._data]

    def batch_graph(self, cache: bool = False) -> BatchMolGraph:
        r"""
        Constructs a :class:`~chemprop.features.BatchMolGraph` with the graph featurization of all the molecules.

        .. note::
           The :class:`~chemprop.features.BatchMolGraph` is cached in after the first time it is computed
           and is simply accessed upon subsequent calls to :meth:`batch_graph`. This means that if the underlying
           set of :class:`MoleculeDatapoint`\ s changes, then the returned :class:`~chemprop.features.BatchMolGraph`
           will be incorrect for the underlying data.

        :param cache: Whether to store the individual :class:`~chemprop.features.MolGraph` featurizations
                      for each molecule in a global cache.
        :return: A :class:`~chemprop.features.BatchMolGraph` containing the graph featurization of all the molecules.
        """
        if self._batch_graph is None:
            mol_graphs = []
            for d in self._data:
                if d.smiles in SMILES_TO_GRAPH:
                    mol_graph = SMILES_TO_GRAPH[d.smiles]
                else:
                    mol_graph = MolGraph(d.mol)
                    if cache:
                        SMILES_TO_GRAPH[d.smiles] = mol_graph
                mol_graphs.append(mol_graph)

            self._batch_graph = BatchMolGraph(mol_graphs)

        return self._batch_graph

    def features(self) -> List[np.ndarray]:
        """
        Returns the features associated with each molecule (if they exist).

        :return: A list of 1D numpy arrays containing the features for each molecule or None if there are no features.
        """
        if len(self._data) == 0 or self._data[0].features is None:
            return None

        return [d.features for d in self._data]

    def targets(self) -> List[List[Optional[float]]]:
        """
        Returns the targets associated with each molecule.

        :return: A list of lists of floats (or None) containing the targets.
        """
        return [d.targets for d in self._data]

    def num_tasks(self) -> int:
        """
        Returns the number of prediction tasks.

        :return: The number of tasks.
        """
        return self._data[0].num_tasks() if len(self._data) > 0 else None

    def features_size(self) -> int:
        """
        Returns the size of the additional features vector associated with the molecules.

        :return: The size of the additional features vector.
        """
        return len(self._data[0].features) if len(self._data) > 0 and self._data[0].features is not None else None

    def normalize_features(self, scaler: StandardScaler = None, replace_nan_token: int = 0) -> StandardScaler:
        """
        Normalizes the features of the dataset using a :class:`~chemprop.data.StandardScaler`.

        The :class:`~chemprop.data.StandardScaler` subtracts the mean and divides by the standard deviation
        for each feature independently.

        If a :class:`~chemprop.data.StandardScaler` is provided, it is used to perform the normalization.
        Otherwise, a :class:`~chemprop.data.StandardScaler` is first fit to the features in this dataset
        and is then used to perform the normalization.

        :param scaler: A fitted :class:`~chemprop.data.StandardScaler`. If it is provided it is used,
                       otherwise a new :class:`~chemprop.data.StandardScaler` is first fitted to this
                       data and is then used.
        :param replace_nan_token: A token to use to replace NaN entries in the features.
        :return: A fitted :class:`~chemprop.data.StandardScaler`. If a :class:`~chemprop.data.StandardScaler`
                 is provided as a parameter, this is the same :class:`~chemprop.data.StandardScaler`. Otherwise,
                 this is a new :class:`~chemprop.data.StandardScaler` that has been fit on this dataset.
        """
        if len(self._data) == 0 or self._data[0].features is None:
            return None

        if scaler is not None:
            self._scaler = scaler

        elif self._scaler is None:
            features = np.vstack([d.raw_features for d in self._data])
            self._scaler = StandardScaler(replace_nan_token=replace_nan_token)
            self._scaler.fit(features)

        for d in self._data:
            d.set_features(self._scaler.transform(d.raw_features.reshape(1, -1))[0])

        return self._scaler

    def normalize_targets(self) -> StandardScaler:
        """
        Normalizes the targets of the dataset using a :class:`~chemprop.data.StandardScaler`.

        The :class:`~chemprop.data.StandardScaler` subtracts the mean and divides by the standard deviation
        for each task independently.

        This should only be used for regression datasets.

        :return: A :class:`~chemprop.data.StandardScaler` fitted to the targets.
        """
        targets = [d.raw_targets for d in self._data]
        scaler = StandardScaler().fit(targets)
        scaled_targets = scaler.transform(targets).tolist()
        self.set_targets(scaled_targets)

        return scaler

    def set_targets(self, targets: List[List[Optional[float]]]) -> None:
        """
        Sets the targets for each molecule in the dataset. Assumes the targets are aligned with the datapoints.

        :param targets: A list of lists of floats (or None) containing targets for each molecule. This must be the
                        same length as the underlying dataset.
        """
        assert len(self._data) == len(targets)
        for i in range(len(self._data)):
            self._data[i].set_targets(targets[i])

<<<<<<< HEAD
    def permute_targets(self, permutation: List[int]) -> None:
        """
        Permutes the targets.

        :param permutation: A permutation.
        """
        for d in self._data:
            d.permute_targets(permutation)

    def replace_target_nones(self, token: float) -> None:
        """
        Replaces the Nones in the targets with the provided token.

        :param token: The token to use in place of None in the targets.
        """
        for d in self._data:
            d.replace_target_nones(token)

    def lineages(self) -> List[List[int]]:
        """
        Returns a list of lineages containing the indices corresponding to each organism's lineage.

        :return: A list of list of integers where each inner list represents the lineage of an organism.
        """
        if self._data[0].lineage is None:
            return None

        return [d.lineage for d in self._data]

    def set_lineages(self, taxon_to_index: Dict[int, int]) -> None:
        """
        Sets the lineage indices using a map from raw taxonomy ID to the indices used for embedding the taxonomy.

        :param taxon_to_index: A dictionary mapping raw taxonomy IDs to embedding indices.
        """
        for d in self._data:
            d.set_lineage(taxon_to_index)

    def sort(self, key: Callable) -> None:
        """
        Sorts the dataset using the provided key.

        :param key: A function on a :class:`MoleculeDatapoint` to determine the sorting order.
        """
        self._data.sort(key=key)
=======
    def reset_features_and_targets(self) -> None:
        """Resets the features and targets to their raw values."""
        for d in self._data:
            d.reset_features_and_targets()
>>>>>>> 4c8f5e7a

    def __len__(self) -> int:
        """
        Returns the length of the dataset (i.e., the number of molecules).

        :return: The length of the dataset.
        """
        return len(self._data)

    def __getitem__(self, item) -> Union[MoleculeDatapoint, List[MoleculeDatapoint]]:
        r"""
        Gets one or more :class:`MoleculeDatapoint`\ s via an index or slice.

        :param item: An index (int) or a slice object.
        :return: A :class:`MoleculeDatapoint` if an int is provided or a list of :class:`MoleculeDatapoint`\ s
                 if a slice is provided.
        """
        return self._data[item]


class MoleculeSampler(Sampler):
    """A :class:`MoleculeSampler` samples data from a :class:`MoleculeDataset` for a :class:`MoleculeDataLoader`."""

    def __init__(self,
                 dataset: MoleculeDataset,
                 class_balance: bool = False,
                 shuffle: bool = False,
                 seed: int = 0):
        """
        :param class_balance: Whether to perform class balancing (i.e., use an equal number of positive
                              and negative molecules). Set shuffle to True in order to get a random
                              subset of the larger class.
        :param shuffle: Whether to shuffle the data.
        :param seed: Random seed. Only needed if :code:`shuffle` is True.
        """
        super(Sampler, self).__init__()

        self.dataset = dataset
        self.class_balance = class_balance
        self.shuffle = shuffle

        self._random = Random(seed)

        if self.class_balance:
            indices = np.arange(len(dataset))
            has_active = np.array([any(target == 1 for target in datapoint.targets) for datapoint in dataset])

            self.positive_indices = indices[has_active].tolist()
            self.negative_indices = indices[~has_active].tolist()

            self.length = 2 * min(len(self.positive_indices), len(self.negative_indices))
        else:
            self.positive_indices = self.negative_indices = None

            self.length = len(self.dataset)

    def __iter__(self) -> Iterator[int]:
        """Creates an iterator over indices to sample."""
        if self.class_balance:
            if self.shuffle:
                self._random.shuffle(self.positive_indices)
                self._random.shuffle(self.negative_indices)

            indices = [index for pair in zip(self.positive_indices, self.negative_indices) for index in pair]
        else:
            indices = list(range(len(self.dataset)))

            if self.shuffle:
                self._random.shuffle(indices)

        return iter(indices)

    def __len__(self) -> int:
        """Returns the number of indices that will be sampled."""
        return self.length


def construct_molecule_batch(data: List[MoleculeDatapoint], cache: bool = False) -> MoleculeDataset:
    r"""
    Constructs a :class:`MoleculeDataset` from a list of :class:`MoleculeDatapoint`\ s.

    Additionally, precomputes the :class:`~chemprop.features.BatchMolGraph` for the constructed
    :class:`MoleculeDataset`.

    :param data: A list of :class:`MoleculeDatapoint`\ s.
    :param cache: Whether to store the individual :class:`~chemprop.features.MolGraph` featurizations
                  for each molecule in a global cache.
    :return: A :class:`MoleculeDataset` containing all the :class:`MoleculeDatapoint`\ s.
    """
    data = MoleculeDataset(data)
    data.batch_graph(cache=cache)  # Forces computation and caching of the BatchMolGraph for the molecules

    return data


class MoleculeDataLoader(DataLoader):
    """A :class:`MoleculeDataLoader` is a PyTorch :class:`DataLoader` for loading a :class:`MoleculeDataset`."""

    def __init__(self,
                 dataset: MoleculeDataset,
                 batch_size: int = 50,
                 num_workers: int = 8,
                 cache: bool = False,
                 class_balance: bool = False,
                 shuffle: bool = False,
                 seed: int = 0):
        """
        :param dataset: The :class:`MoleculeDataset` containing the molecules to load.
        :param batch_size: Batch size.
        :param num_workers: Number of workers used to build batches.
        :param cache: Whether to store the individual :class:`~chemprop.features.MolGraph` featurizations
                      for each molecule in a global cache.
        :param class_balance: Whether to perform class balancing (i.e., use an equal number of positive
                              and negative molecules). Class balance is only available for single task
                              classification datasets. Set shuffle to True in order to get a random
                              subset of the larger class.
        :param shuffle: Whether to shuffle the data.
        :param seed: Random seed. Only needed if shuffle is True.
        """
        self._dataset = dataset
        self._batch_size = batch_size
        self._num_workers = num_workers
        self._cache = cache
        self._class_balance = class_balance
        self._shuffle = shuffle
        self._seed = seed

        self._sampler = MoleculeSampler(
            dataset=self._dataset,
            class_balance=self._class_balance,
            shuffle=self._shuffle,
            seed=self._seed
        )

        super(MoleculeDataLoader, self).__init__(
            dataset=self._dataset,
            batch_size=self._batch_size,
            sampler=self._sampler,
            num_workers=self._num_workers,
            collate_fn=partial(construct_molecule_batch, cache=self._cache)
        )

    @property
    def targets(self) -> List[List[Optional[float]]]:
        """
        Returns the targets associated with each molecule.

        :return: A list of lists of floats (or None) containing the targets.
        """
        if self._class_balance or self._shuffle:
            raise ValueError('Cannot safely extract targets when class balance or shuffle are enabled.')

        return [self._dataset[index].targets for index in self._sampler]

    @property
    def iter_size(self) -> int:
        """Returns the number of data points included in each full iteration through the :class:`MoleculeDataLoader`."""
        return len(self._sampler)

    def __iter__(self) -> Iterator[MoleculeDataset]:
        r"""Creates an iterator which returns :class:`MoleculeDataset`\ s"""
        return super(MoleculeDataLoader, self).__iter__()<|MERGE_RESOLUTION|>--- conflicted
+++ resolved
@@ -97,7 +97,6 @@
         """
         self.targets = targets
 
-<<<<<<< HEAD
     def permute_targets(self, permutation: List[int]) -> None:
         """
         Permutes the targets.
@@ -121,11 +120,10 @@
         :param taxon_to_index: A dictionary mapping raw taxonomy IDs to embedding indices.
         """
         self.lineage = [taxon_to_index[taxon] for taxon in self.raw_lineage]
-=======
+
     def reset_features_and_targets(self) -> None:
         """Resets the features and targets to their raw values."""
         self.features, self.targets = self.raw_features, self.raw_targets
->>>>>>> 4c8f5e7a
 
 
 class MoleculeDataset(Dataset):
@@ -284,7 +282,6 @@
         for i in range(len(self._data)):
             self._data[i].set_targets(targets[i])
 
-<<<<<<< HEAD
     def permute_targets(self, permutation: List[int]) -> None:
         """
         Permutes the targets.
@@ -323,19 +320,10 @@
         for d in self._data:
             d.set_lineage(taxon_to_index)
 
-    def sort(self, key: Callable) -> None:
-        """
-        Sorts the dataset using the provided key.
-
-        :param key: A function on a :class:`MoleculeDatapoint` to determine the sorting order.
-        """
-        self._data.sort(key=key)
-=======
     def reset_features_and_targets(self) -> None:
         """Resets the features and targets to their raw values."""
         for d in self._data:
             d.reset_features_and_targets()
->>>>>>> 4c8f5e7a
 
     def __len__(self) -> int:
         """
