MIT License

<<<<<<< HEAD
Copyright (c) 2023 Regina Barzilay, Jackson Burns, Yunsie Chung, David Graff,
William Green, Kevin Greenman, Esther Heid, Tommi Jaakkola, Wengong Jin, Shih-Cheng Li,
Mengjie Liu, Charles McGill, Kyle Swanson, Florence Vermeire, Haoyang Wu, Kevin Yang
=======
Copyright (c) 2024 The Chemprop Development Team (Regina Barzilay, Jackson Burns, 
Yunsie Chung, David Graff, William Green, Kevin Greenman, Yanfei Guan, 
Esther Heid, Lior Hirschfeld, Tommi Jaakkola, Wengong Jin, Shih-Cheng Li, 
Mengjie Liu, Charles McGill, Kyle Swanson, Allison Tam, Florence Vermeire, 
Haoyang Wu, and Kevin Yang)
>>>>>>> c7e96149

Permission is hereby granted, free of charge, to any person obtaining a copy
of this software and associated documentation files (the "Software"), to deal
in the Software without restriction, including without limitation the rights
to use, copy, modify, merge, publish, distribute, sublicense, and/or sell
copies of the Software, and to permit persons to whom the Software is
furnished to do so, subject to the following conditions:

The above copyright notice and this permission notice shall be included in all
copies or substantial portions of the Software.

THE SOFTWARE IS PROVIDED "AS IS", WITHOUT WARRANTY OF ANY KIND, EXPRESS OR
IMPLIED, INCLUDING BUT NOT LIMITED TO THE WARRANTIES OF MERCHANTABILITY,
FITNESS FOR A PARTICULAR PURPOSE AND NONINFRINGEMENT. IN NO EVENT SHALL THE
AUTHORS OR COPYRIGHT HOLDERS BE LIABLE FOR ANY CLAIM, DAMAGES OR OTHER
LIABILITY, WHETHER IN AN ACTION OF CONTRACT, TORT OR OTHERWISE, ARISING FROM,
OUT OF OR IN CONNECTION WITH THE SOFTWARE OR THE USE OR OTHER DEALINGS IN THE
SOFTWARE.<|MERGE_RESOLUTION|>--- conflicted
+++ resolved
@@ -1,16 +1,10 @@
 MIT License
 
-<<<<<<< HEAD
-Copyright (c) 2023 Regina Barzilay, Jackson Burns, Yunsie Chung, David Graff,
-William Green, Kevin Greenman, Esther Heid, Tommi Jaakkola, Wengong Jin, Shih-Cheng Li,
-Mengjie Liu, Charles McGill, Kyle Swanson, Florence Vermeire, Haoyang Wu, Kevin Yang
-=======
 Copyright (c) 2024 The Chemprop Development Team (Regina Barzilay, Jackson Burns, 
 Yunsie Chung, David Graff, William Green, Kevin Greenman, Yanfei Guan, 
 Esther Heid, Lior Hirschfeld, Tommi Jaakkola, Wengong Jin, Shih-Cheng Li, 
 Mengjie Liu, Charles McGill, Kyle Swanson, Allison Tam, Florence Vermeire, 
 Haoyang Wu, and Kevin Yang)
->>>>>>> c7e96149
 
 Permission is hereby granted, free of charge, to any person obtaining a copy
 of this software and associated documentation files (the "Software"), to deal
